<h1 align="center">
  <br>
  clasp (forked)
  <br>
</h1>

<p align="center">
<a href="https://travis-ci.org/google/clasp"><img src="https://travis-ci.org/google/clasp.svg?branch=master" alt="Build Status"></a>
<a href="https://coveralls.io/github/google/clasp?branch=master"><img src="https://coveralls.io/repos/github/google/clasp/badge.svg?branch=master" alt="Coverage Status"></a>
<a href="https://www.npmjs.com/package/forked-clasp"><img src="https://img.shields.io/npm/v/forked-clasp.svg" alt="npm Version"></a>
<a href="https://npmcharts.com/compare/forked-clasp?minimal=true"><img src="https://img.shields.io/npm/dw/forked-clasp.svg" alt="npm Downloads"></a>
<a href="https://packagequality.com/#?package=forked-%2Fclasp"><img src="https://npm.packagequality.com/shield/forked-%2Fclasp.svg" alt="Package Quality"></a>
<a href="https://david-dm.org/google/clasp" title="dependencies status"><img src="https://david-dm.org/google/clasp/status.svg"/></a>
<a href="https://github.com/google/gts" title="Code Style: Google"><img src="https://img.shields.io/badge/code%20style-google-blueviolet.svg"/></a>
</p>

<<<<<<< HEAD
> Develop [Apps Script](https://developers.google.com/apps-script/) projects locally using clasp (**C**ommand **L**ine **A**pps **S**cript **P**rojects).
=======
# This is an unofficial publish for `@google/clasp` package #

> Develop [Apps Script](https://developers.google.com/apps-script/) projects locally using clasp (*C*ommand *L*ine *A*pps *S*cript *P*rojects).
>>>>>>> b7fc216e

<!-- GIF bash prompt: PS1='\[\033[38;5;9m\]❤  \[$(tput sgr0)\]' -->
<!-- Width: 888px -->
<!-- Commands:
clasp create "Hello"
ls
echo 'function hello() {
  Logger.log("Hello, Apps Script!");
}' >> hello.js
clasp push
clasp deploy
rm .clasp.json appsscript.json hello.js
clear
-->
![clasp](https://user-images.githubusercontent.com/744973/42856573-a5d96d7c-89fa-11e8-9d69-8d2c66f00d8d.gif)

**To get started, try out the [codelab](https://g.co/codelabs/clasp)!**

You can also try clasp in Gitpod, a one-click online IDE for GitHub:

[![Open in Gitpod](https://gitpod.io/button/open-in-gitpod.svg)](https://gitpod.io/#https://github.com/google/clasp/blob/master/docs/Gitpod/)

## Features

**🗺️ Develop Locally:** `clasp` allows you to develop your Apps Script projects locally. That means you can check-in your code into source control, collaborate with other developers, and use your favorite tools to develop Apps Script.

**🔢 Manage Deployment Versions:** Create, update, and view your multiple deployments of your project.

**📁 Structure Code:** `clasp` automatically converts your flat project on [script.google.com](https://script.google.com) into **folders**. For example:

- _On script.google.com_:
  - `tests/slides.gs`
  - `tests/sheets.gs`
- _locally_:
  - `tests/`
    - `slides.js`
    - `sheets.js`

**🔷 Write Apps Script in TypeScript:** Write your Apps Script projects using TypeScript features:

- Arrow functions
- Optional structural typing
- Classes
- Type inference
- Interfaces
- [And more…](docs/typescript.md)

**➡️ Run Apps Script:** Execute your Apps Script from the command line. Features:

- _Instant_ deployment.
- Suggested functions Autocomplete (Fuzzy)
- Easily add custom Google OAuth scopes
- [And more…](docs/run.md)

**- V8 support** take advantage of the performance boost of Chrome JavaScript engine:

- Every ES2019 features (except ES modules)
- Edit your `appsscript.json` manifest to choose between the **Rhino** and **V8** engines
- Typescript users should update their `tsconfig.json` with the `"target": "ES2019"` compiler option

## Install

First download `clasp`:

```sh
npm install -g @google/clasp
```

Then enable the Google Apps Script API: https://script.google.com/home/usersettings

![Enable Apps Script API](https://user-images.githubusercontent.com/744973/54870967-a9135780-4d6a-11e9-991c-9f57a508bdf0.gif)

## Commands

The following command provide basic Apps Script project management.

> Note: Most of them require you to `clasp login` and `clasp create/clone` before using the rest of the commands.

```sh
clasp
```

- [`clasp login [--no-localhost] [--creds <file>] [--status]`](#login)
- [`clasp logout`](#logout)
- [`clasp create [--title <title>] [--type <type>] [--rootDir <dir>] [--parentId <id>]`](#create)
- [`clasp clone <scriptId | scriptURL> [versionNumber] [--rootDir <dir>]`](#clone)
- [`clasp pull [--versionNumber]`](#pull)
- [`clasp push [--watch] [--force]`](#push)
- [`clasp status [--json]`](#status)
- [`clasp open [scriptId] [--webapp] [--creds] [--addon] [--deploymentId <id>]`](#open)
- [`clasp deployments`](#deployments)
- [`clasp deploy [--versionNumber <version>] [--description <description>] [--deploymentId <id>]`](#deploy)
- [`clasp undeploy [deploymentId] [--all]`](#undeploy)
- [`clasp version [description]`](#version)
- [`clasp versions`](#versions)
- [`clasp list`](#list)

### Advanced Commands

> **NOTE**: These commands require you to add your [Project ID](#projectid-optional).

- [`clasp logs [--json] [--open] [--setup] [--watch] [--simplified]`](#logs)
- [`clasp apis list`](#apis)
- [`clasp apis enable <api>`](#apis)
- [`clasp apis disable <api>`](#apis)
- [`clasp setting <key> [value]`](#setting)

#### Clasp Run

> **NOTE**: This command requires you to [bring your own Google API credentials](/docs/run.md).

- [`clasp run [functionName] [--nondev] [--params <StringArray>]`](#run)

## Reference

### Login

Logs the user in. Saves the client credentials to a `.clasprc.json` file.

#### Options

- `--no-localhost`: Do not run a local server, manually enter code instead.
- `--creds <file>`: Use custom credentials used for `clasp run`. Saves a `.clasprc.json` file to current working directory. This file should be private!
- `--status`: Print who you are currently logged in as, if anyone.

#### Examples

- `clasp login --no-localhost`
- `clasp login --creds creds.json`
- `clasp login --status`

### Logout

Logs out the user by deleting client credentials.

#### Examples

- `clasp logout`

### Create

Creates a new script project. Prompts the user for the script type if not specified.

#### Options

- `--type [docs/sheets/slides/forms]`: If specified, creates a new add-on attached to a Document, Spreadsheet, Presentation, or Form. If `--parentId` is specified, this value is ignored.
- `--title <title>`: A project title.
- `--rootDir <dir>`: Local directory in which clasp will store your project files. If not specified, clasp will default to the current directory.
- `--parentId <id>`: A project parent Id.
  - The Drive ID of a parent file that the created script project is bound to. This is usually the ID of a Google Doc, Google Sheet, Google Form, or Google Slides file. If not set, a standalone script project is created.
  - i.e. `https://docs.google.com/presentation/d/{id}/edit`

#### Examples

- `clasp create`
- `clasp create --type standalone` (default)
- `clasp create --type docs`
- `clasp create --type sheets`
- `clasp create --type slides`
- `clasp create --type forms`
- `clasp create --type webapp`
- `clasp create --type api`
- `clasp create --title "My Script"`
- `clasp create --rootDir ./dist`
- `clasp create --parentId "1D_Gxyv*****************************NXO7o"`

These options can be combined like so:

- `clasp create --title "My Script" --parentId "1D_Gxyv*****************************NXO7o" --rootDir ./dist`

### Clone

Clones the script project from script.google.com.

#### Options

- `scriptId | scriptURL`: The script ID _or_ script URL to clone.
- `--versionNumber <number>`: The version of the script to clone.
- `--rootDir <dir>`: Local directory in which clasp will store your project files. If not specified, clasp will default to the current directory.

#### Examples

- `clasp clone "15ImUCpyi1Jsd8yF8Z6wey_7cw793CymWTLxOqwMka3P1CzE5hQun6qiC"`
- `clasp clone "https://script.google.com/d/15ImUCpyi1Jsd8yF8Z6wey_7cw793CymWTLxOqwMka3P1CzE5hQun6qiC/edit"`
- `clasp clone "15ImUCpyi1Jsd8yF8Z6wey_7cw793CymWTLxOqwMka3P1CzE5hQun6qiC" --rootDir ./src`

### Pull

Fetches a project from either a provided or saved script ID.
Updates local files with Apps Script project.

#### Options

- `--versionNumber <number>`: The version number of the project to retrieve.

#### Examples

- `clasp pull`
- `clasp pull --versionNumber 23`

### Push

Force writes all local files to script.google.com.

> Warning: Google `scripts` APIs do not currently support atomic nor per file operations. Thus the `push` command always **replaces** the whole content of the online project with the files being pushed.

Ignores files:

- That start with a `.`
- That don't have an accepted file extension
- That are ignored (filename matches a glob pattern in the `.claspignore` file)

#### Options

- `-f` `--force`: Forcibly overwrites the remote manifest.
- `-w` `--watch`: Watches local file changes. Pushes files every few seconds.

#### Examples

- `clasp push`
- `clasp push -f`
- `clasp push --watch`

### Status

Lists files that will be written to the server on `push`.

Ignores files:

- That start with a `.`
- That don't have an accepted file extension
- That are ignored (filename matches a glob pattern in the ignore file)

#### Options

- `--json`: Show status in JSON form.

#### Examples

- `clasp status`
- `clasp status --json`

### Open

Opens the current directory's `clasp` project on script.google.com. Provide a `scriptId` to open a different script. Can also open web apps.

#### Options

- `[scriptId]`: The optional script project to open.
- `--webapp`: Open web application in a browser.
- `--creds`: Open the URL to create credentials.
- `--addon`: List parent IDs and open the URL of the first one.
- `--deploymentId <id>`: Use custom deployment ID with `--webapp`.

#### Examples

- `clasp open`
- `clasp open "15ImUCpyi1Jsd8yF8Z6wey_7cw793CymWTLxOqwMka3P1CzE5hQun6qiC"`
- `clasp open --webapp`
- `clasp open --creds`
- `clasp open --addon`
- `clasp open --webapp --deploymentId abcd1234`

### Deployments

List deployments of a script.

#### Examples

- `clasp deployments`

### Deploy

Creates a version and deploys a script.
The response gives the deployment ID and the version of the deployment.

For web apps, each deployment has a unique URL.
To update/redeploy an existing deployment, provide the deployment ID.

#### Options

- `-V <version>` `--versionNumber <version>`: The project version to deploy at.
- `-d <description>` `--description <description>`: The deployment description.
- `-i <id>` `--deploymentId <id>`: The deployment ID to redeploy.

#### Examples

- `clasp deploy` (create new deployment and new version)
- `clasp deploy --versionNumber 4` (create new deployment)
- `clasp deploy --description "Updates sidebar logo."` (deploy with description)
- `clasp deploy --deploymentId abcd1234` (redeploy and create new version)
- `clasp deploy -V 7 -d "Updates sidebar logo." -i abdc1234`

### Undeploy

Undeploys a deployment of a script.

#### Options

- `[deploymentId]`: An optional deployment ID.
- `-a` `--all`: Undeploy all deployments.

#### Examples

- `clasp undeploy` (undeploy the last deployment.)
- `clasp undeploy "123"`
- `clasp undeploy --all`

### Version

Creates an immutable version of the script.

#### Options

- `description`: description The description of the script version.

#### Examples

- `clasp version`
- `clasp version "Bump the version."`

### Versions

List versions of a script.

#### Examples

- `clasp versions`

### List

Lists your most recent Apps Script projects.

#### Examples

- `clasp list`: Prints `helloworld1 – xxxxxxxxxxxxxxxxxxxxxxxxxxxxxxxxxxxxxxxxxxxxxxxxxxxxxxxxx ...`

## Advanced Commands

> **NOTE**: These commands require Project ID/credentials setup (see below).

### Logs

Prints out most recent the _StackDriver logs_. These are logs from `console.log`, not `Logger.log`.

#### Options

- `--json`: Output logs in json format.
- `--open`: Open StackDriver logs in a browser.
- `--setup`: Setup StackDriver logs.
- `--watch`: Retrieves the newest logs every 5 seconds.
- `--simplified`: Removes timestamps from the logs.

#### Examples

```text
clasp logs
ERROR Sat Apr 07 2019 10:58:31 GMT-0700 (PDT) myFunction      my log error
INFO  Sat Apr 07 2019 10:58:31 GMT-0700 (PDT) myFunction      info message
```

- `clasp logs --json`
- `clasp logs --open`
- `clasp logs --watch`
- `clasp logs --simplified`

### Run

Remotely executes an Apps Script function.

The complete step-by-step information on how to use `clasp run` is available here: [Run](/docs/run.md)  
Below is a short summary:

1. Log in with your credentials (`clasp login --creds creds.json`), see: [Run - Prerequisites](/docs/run.md#prerequisites)
1. Deploy the Script as an API executable (Easiest done via GUI at the moment).
1. Enable any APIs that are used by the script, see: [Run - Function with Scopes](/docs/run.md#run-a-function-that-requires-scopes)
1. Have the following in your `appsscript.json`. Be sure it's pushed:

```json
"executionApi": {
  "access": "ANYONE"
}
```

#### Options

- `<functionName>`: The name of the function in the script that you want to run.
- `--nondev`: If true, runs the function in non-devMode.
- `-p <paramString>` `--params <paramString>`: A JSON string array of parameters to pass to the function

#### Examples

- `clasp run 'sendEmail'`
- `clasp run 'addOptions' -p '["string", 123, {"test": "for"}, true]'`

### List/Enable/Disable Google APIs

List available APIs. Enables and disables Google APIs.

#### List APIs

Lists Google APIs that can be enabled as [Advanced Services](https://developers.google.com/apps-script/guides/services/advanced).

- `clasp apis`
- `clasp apis list`

#### Enable/Disable APIs

Enables or disables APIs with the Google Cloud project. These APIs are used via services like GmailApp and Advanced Services like BigQuery.

The API name can be found using `clasp apis list`.

- `clasp apis enable drive`
- `clasp apis disable drive`

#### Open APIs Console

Open the Google Cloud Console where you can view and manage API access.

- `clasp apis --open`

### Help

Displays the help function.

#### Examples

- `clasp`
- `clasp help`

### Setting

Update `.clasp.json` settings file.

If `settingKey` is omitted it prints the current settings.
If `newValue` is omitted it returns the current setting value.

#### Options

- `settingKey`: settingKey They key in `.clasp.json` you want to change
- `newValue`: newValue The new value for the setting

#### Examples

- `clasp setting`
- `clasp setting scriptId`
- `clasp setting scriptId new-id`

## Guides

### Ignore File (`.claspignore`)

Like `.gitignore`, `.claspignore` allows you to ignore files that you do not wish to not upload on `clasp push`. Steps:

1. Create a file called `.claspignore` in your project's root directory.
1. Add patterns to be excluded from `clasp push`. _Note_: The `.claspignore` patterns are applied by [multimatch](https://github.com/sindresorhus/multimatch), which is different from `.gitignore`, especially for directories. To ignore a directory, use syntax like `**/node_modules/**`.

A sample `.claspignore` ignoring everything except the manifest and `build/main.js`:

```text
**/**
!build/main.js
!appsscript.json
```

_Note_: The `.claspignore` patterns are applied relative from the `rootDir`.

If no `.claspignore` is specified, a default set of patterns is applied. This default set will only consider the `appsscript.json` manifest and any JavaScript, TypeScript and `.html` source files within the `rootDir` folder. Child folders other than `.git` and `node_modules` are processed.

```text
# ignore all files…
**/**

# except the extensions…
!appsscript.json
!**/*.gs
!**/*.js
!**/*.ts
!**/*.html

# ignore even valid files if in…
.git/**
node_modules/**
```

## Project Settings File (`.clasp.json`)

When running `clone` or `create`, a file named `.clasp.json` is created in the current directory to describe `clasp`'s configuration for the current project. Example `.clasp.json`:

```json
{
  "scriptId": "",
  "rootDir": "build/",
  "projectId": "project-id-xxxxxxxxxxxxxxxxxxx",
  "fileExtension": "ts",
  "filePushOrder": ["file1.ts", "file2.ts"]
}
```

The following configuration values can be used:

### `scriptId` (required)

Specifies the id of the Google Script project that clasp will target. 

1. Open script url.
1. File > Project properties > Script ID


### `rootDir` (optional)

Specifies the **local** directory in which clasp will store your project files. If not specified, clasp will default to the current directory.

### `projectId` (optional)

Specifies the id of the Google Cloud Platform project that clasp will target.
You must [associate Google Script project with Google Cloud Platform](https://github.com/google/clasp/blob/master/docs/run.md#setup-instructions) beforehand.

1. Run `clasp open`.
1. Click `Resources > Cloud Platform project...`.
1. Specify the project ID `project-id-xxxxxxxxxxxxxxxxxxx`.

Even if you do not set this manually, clasp will ask this via a prompt to you at the required time.

### `fileExtension` (optional)

Specifies the file extension for **local** script files in your Apps Script project.

### `filePushOrder` (optional)

Specifies the files that should be pushed first, useful for scripts that rely on order of execution. All other files are pushed after this list of files.

## Troubleshooting

### NodeJS Version

The library requires **NodeJS version >= 10.3.0**.

You can check your version of NodeJS with this command.

```sh
node -v
```

You can use these commands to upgrade NodeJS if necessary (**not on Windows**):

```sh
npm install -g npm # Update npm and npx
npx n latest # use the n package to update node
```

### Using a Proxy

Clasp supports proxies via the Google APIs Node Module.
See ["Using a Proxy"](https://github.com/googleapis/google-api-nodejs-client#using-a-proxy) and [this discussion](https://github.com/google/clasp/issues/8#issuecomment-427560737) for details on how to use the proxy.
This requires using the environment variables `HTTP_PROXY` / `HTTPS_PROXY`.

## README Badge

Using clasp for your project? Add a README badge to show it off: [![clasp](https://img.shields.io/badge/built%20with-clasp-4285f4.svg)](https://github.com/google/clasp)

```md
[![clasp](https://img.shields.io/badge/built%20with-clasp-4285f4.svg)](https://github.com/google/clasp)
```

## Develop clasp

See [the develop guide](docs/develop.md) for instructions on how to build `clasp`. It's not that hard!

## Contributing

The main purpose of this tool is to enable local Apps Script development.
If you have a core feature or use-case you'd like to see, find a GitHub issue or
create a detailed proposal of the use-case.
PRs are very welcome! See the [issues](https://github.com/google/clasp/issues) (especially **good first issue** and **help wanted**).

### How to Submit a Pull Request

1. Look over the test cases in `tests/test.ts`, try cases that the PR may affect.
1. Run [gts linter](https://github.com/google/gts): `npm run lint`.
1. Submit a pull request after testing your feature to make sure it works.

⚡ Powered by the [Apps Script API](https://developers.google.com/apps-script/api/).<|MERGE_RESOLUTION|>--- conflicted
+++ resolved
@@ -14,13 +14,9 @@
 <a href="https://github.com/google/gts" title="Code Style: Google"><img src="https://img.shields.io/badge/code%20style-google-blueviolet.svg"/></a>
 </p>
 
-<<<<<<< HEAD
+# This is an unofficial publish for `@google/clasp` package #
+
 > Develop [Apps Script](https://developers.google.com/apps-script/) projects locally using clasp (**C**ommand **L**ine **A**pps **S**cript **P**rojects).
-=======
-# This is an unofficial publish for `@google/clasp` package #
-
-> Develop [Apps Script](https://developers.google.com/apps-script/) projects locally using clasp (*C*ommand *L*ine *A*pps *S*cript *P*rojects).
->>>>>>> b7fc216e
 
 <!-- GIF bash prompt: PS1='\[\033[38;5;9m\]❤  \[$(tput sgr0)\]' -->
 <!-- Width: 888px -->
