--- conflicted
+++ resolved
@@ -191,7 +191,7 @@
 
 ### Ignore File (`.claspignore`)
 
-Like `.gitignore`, `.claspignore` allows you to ignore files that you do not wish to not upload on `clasp push`. Steps:
+Like `.gitignore`, `.claspignore` allows you to ignore files that you do not wish to upload on `clasp push`. Steps:
 
 1. Create a file called `.claspignore` in your project's root directory.
 1. Add patterns to be excluded from `clasp push`. _Note_: The `.claspignore` patterns are applied by [multimatch](https://github.com/sindresorhus/multimatch), which is different from `.gitignore`, especially for directories. To ignore a directory, use syntax like `**/node_modules/**`.
@@ -587,107 +587,7 @@
 - `clasp`
 - `clasp help`
 
-<<<<<<< HEAD
 #### Clasp Run
-=======
-### Setting
-
-Update `.clasp.json` settings file.
-
-If `settingKey` is omitted it prints the current settings.
-If `newValue` is omitted it returns the current setting value.
-
-#### Options
-
-- `settingKey`: settingKey The key in `.clasp.json` you want to change
-- `newValue`: newValue The new value for the setting
-
-#### Examples
-
-- `clasp setting`
-- `clasp setting scriptId`
-- `clasp setting scriptId new-id`
-
-## Guides
-
-### Ignore File (`.claspignore`)
-
-Like `.gitignore`, `.claspignore` allows you to ignore files that you do not wish to upload on `clasp push`. Steps:
-
-1. Create a file called `.claspignore` in your project's root directory.
-1. Add patterns to be excluded from `clasp push`. _Note_: The `.claspignore` patterns are applied by [multimatch](https://github.com/sindresorhus/multimatch), which is different from `.gitignore`, especially for directories. To ignore a directory, use syntax like `**/node_modules/**`.
-
-A sample `.claspignore` ignoring everything except the manifest and `build/main.js`:
-
-```text
-**/**
-!build/main.js
-!appsscript.json
-```
-
-_Note_: The `.claspignore` patterns are applied relative from the `rootDir`.
-
-If no `.claspignore` is specified, a default set of patterns is applied. This default set will only consider the `appsscript.json` manifest and any JavaScript, TypeScript and `.html` source files within the `rootDir` folder. Child folders other than `.git` and `node_modules` are processed.
-
-```text
-# ignore all files…
-**/**
-
-# except the extensions…
-!appsscript.json
-!**/*.gs
-!**/*.js
-!**/*.ts
-!**/*.html
-
-# ignore even valid files if in…
-.git/**
-node_modules/**
-```
-
-## Project Settings File (`.clasp.json`)
-
-When running `clone` or `create`, a file named `.clasp.json` is created in the current directory to describe `clasp`'s configuration for the current project. Example `.clasp.json`:
-
-```json
-{
-  "scriptId": "",
-  "rootDir": "build/",
-  "projectId": "project-id-xxxxxxxxxxxxxxxxxxx",
-  "fileExtension": "ts",
-  "filePushOrder": ["file1.ts", "file2.ts"]
-}
-```
-
-The following configuration values can be used:
-
-### `scriptId` (required)
-
-Specifies the id of the Google Script project that clasp will target. 
-
-1. Open script url.
-1. File > Project properties > Script ID
-
-
-### `rootDir` (optional)
-
-Specifies the **local** directory in which clasp will store your project files. If not specified, clasp will default to the current directory.
-
-### `projectId` (optional)
-
-Specifies the id of the Google Cloud Platform project that clasp will target.
-You must [associate Google Script project with Google Cloud Platform](https://github.com/google/clasp/blob/master/docs/run.md#setup-instructions) beforehand.
-
-1. Run `clasp open`.
-1. Click `Resources > Cloud Platform project...`.
-1. Specify the project ID `project-id-xxxxxxxxxxxxxxxxxxx`.
-
-Even if you do not set this manually, clasp will ask this via a prompt to you at the required time.
-
-### `fileExtension` (optional)
-
-Specifies the file extension for **local** script files in your Apps Script project.
->>>>>>> 7aa240a9
 
 > **NOTE**: This command requires you to [bring your own Google API credentials](/docs/run.md).
 
