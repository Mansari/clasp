{
<<<<<<< HEAD
  "name": "forked-clasp",
  "version": "2.11.2",
=======
  "name": "@google/clasp",
  "version": "2.3.0",
>>>>>>> 0c9c773f
  "description": "Develop Apps Script Projects locally",
  "main": "build/src/index.js",
  "engines": {
    "node": ">= 12.4.0"
  },
  "bin": {
    "clasp": "build/src/index.js"
  },
  "files": [
    "docs",
    "build/src"
  ],
  "scripts": {
    "build": "npm run compile && npm i -g --loglevel=error --force",
    "build-fresh": "npm cache clean --force && npm i && npm run build",
    "watch": "tsc --project tsconfig.json --watch",
    "prepare": "npm run compile",
    "publish": "npm publish --access public",
    "lint": "npm run check",
    "test": "nyc mocha --cache false --timeout 100000 --recursive build/test",
    "coverage": "nyc --cache false report --reporter=text-lcov | coveralls",
    "prettier": "prettier src test --write",
    "check": "gts check src/*.ts src/**/*.ts test/*.ts test/**/*.ts",
    "clean": "gts clean",
    "compile": "tsc",
    "fix": "gts fix src/*.ts src/**/*.ts test/*.ts test/**/*.ts",
    "pretest": "npm run compile && npm run check"
  },
  "nyc": {
    "include": [
      "src/**/*.ts"
    ],
    "extension": [
      ".ts"
    ],
    "reporter": [
      "text-summary",
      "html"
    ],
    "sourceMap": true,
    "instrument": true
  },
  "repository": {
    "type": "git",
    "url": "https://github.com/google/clasp"
  },
  "keywords": [
    "Apps",
    "Script",
    "SDK",
    "API",
    "script.google.com",
    "extension",
    "add-on"
  ],
  "author": "Grant Timmerman",
  "license": "Apache-2.0",
  "dependencies": {
    "chalk": "^4.1.1",
    "cli-truncate": "^2.1.0",
<<<<<<< HEAD
    "commander": "^7.2.0",
    "dotf": "^1.5.3",
    "fs-extra": "^9.1.0",
    "fuzzy": "^0.1.3",
    "google-auth-library": "^7.0.4",
    "googleapis": "^73.0.0",
    "inquirer": "^8.0.0",
=======
    "commander": "^6.2.1",
    "dotf": "^1.5.3",
    "find-up": "^5.0.0",
    "fs-extra": "^9.1.0",
    "fuzzy": "^0.1.3",
    "gaxios": "^4.2.0",
    "google-auth-library": "^6.1.6",
    "googleapis": "^66.0.0",
    "inquirer": "^7.3.3",
>>>>>>> 0c9c773f
    "inquirer-autocomplete-prompt-ipt": "^2.0.0",
    "is-reachable": "^5.0.0",
    "log-symbols": "^4.1.0",
    "loud-rejection": "^2.2.0",
    "make-dir": "^3.1.0",
    "multimatch": "^5.0.0",
    "normalize-newline": "^3.0.0",
<<<<<<< HEAD
    "open": "^8.0.7",
    "ora": "^5.4.0",
    "p-map": "^4.0.0",
=======
    "open": "^8.0.2",
    "ora": "^5.3.0",
>>>>>>> 0c9c773f
    "read-pkg-up": "^7.0.1",
    "recursive-readdir": "^2.2.2",
    "split-lines": "^2.1.0",
    "strip-bom": "^4.0.0",
    "ts2gas": "^3.6.4",
<<<<<<< HEAD
    "typescript": "^4.2.4",
    "watch": "^0.13.0",
    "wtfnode": "^0.8.4"
  },
  "devDependencies": {
    "@types/chai": "^4.2.17",
    "@types/fs-extra": "^9.0.11",
    "@types/inquirer": "^7.3.1",
    "@types/mocha": "^8.2.2",
    "@types/node": "^12.20.12",
    "@types/recursive-readdir": "^2.2.0",
    "@types/tmp": "^0.2.0",
    "@types/watch": "^1.0.1",
    "chai": "^4.3.4",
    "coveralls": "^3.1.0",
    "gts": "^3.1.0",
    "mocha": "^8.3.2",
    "nyc": "^15.1.0",
    "prettier": "^2.2.1",
    "tmp": "^0.2.1",
    "type-fest": "^1.0.2"
=======
    "typescript": "^4.2.3",
    "watch": "^1.0.2"
  },
  "devDependencies": {
    "@types/chai": "^4.2.15",
    "@types/fs-extra": "^8.1.1",
    "@types/inquirer": "^7.3.1",
    "@types/mocha": "^8.2.1",
    "@types/node": "^10.17.55",
    "@types/recursive-readdir": "^2.2.0",
    "@types/tmp": "^0.2.0",
    "@types/watch": "^1.0.1",
    "chai": "^4.3.3",
    "coveralls": "^3.1.0",
    "gts": "^3.1.0",
    "mocha": "^8.3.1",
    "nyc": "^15.1.0",
    "prettier": "^2.2.1",
    "tmp": "^0.2.1",
    "type-fest": "^0.21.2"
>>>>>>> 0c9c773f
  }
}<|MERGE_RESOLUTION|>--- conflicted
+++ resolved
@@ -1,11 +1,6 @@
 {
-<<<<<<< HEAD
-  "name": "forked-clasp",
-  "version": "2.11.2",
-=======
   "name": "@google/clasp",
   "version": "2.3.0",
->>>>>>> 0c9c773f
   "description": "Develop Apps Script Projects locally",
   "main": "build/src/index.js",
   "engines": {
@@ -66,7 +61,6 @@
   "dependencies": {
     "chalk": "^4.1.1",
     "cli-truncate": "^2.1.0",
-<<<<<<< HEAD
     "commander": "^7.2.0",
     "dotf": "^1.5.3",
     "fs-extra": "^9.1.0",
@@ -74,17 +68,6 @@
     "google-auth-library": "^7.0.4",
     "googleapis": "^73.0.0",
     "inquirer": "^8.0.0",
-=======
-    "commander": "^6.2.1",
-    "dotf": "^1.5.3",
-    "find-up": "^5.0.0",
-    "fs-extra": "^9.1.0",
-    "fuzzy": "^0.1.3",
-    "gaxios": "^4.2.0",
-    "google-auth-library": "^6.1.6",
-    "googleapis": "^66.0.0",
-    "inquirer": "^7.3.3",
->>>>>>> 0c9c773f
     "inquirer-autocomplete-prompt-ipt": "^2.0.0",
     "is-reachable": "^5.0.0",
     "log-symbols": "^4.1.0",
@@ -92,20 +75,14 @@
     "make-dir": "^3.1.0",
     "multimatch": "^5.0.0",
     "normalize-newline": "^3.0.0",
-<<<<<<< HEAD
     "open": "^8.0.7",
     "ora": "^5.4.0",
     "p-map": "^4.0.0",
-=======
-    "open": "^8.0.2",
-    "ora": "^5.3.0",
->>>>>>> 0c9c773f
     "read-pkg-up": "^7.0.1",
     "recursive-readdir": "^2.2.2",
     "split-lines": "^2.1.0",
     "strip-bom": "^4.0.0",
     "ts2gas": "^3.6.4",
-<<<<<<< HEAD
     "typescript": "^4.2.4",
     "watch": "^0.13.0",
     "wtfnode": "^0.8.4"
@@ -127,27 +104,5 @@
     "prettier": "^2.2.1",
     "tmp": "^0.2.1",
     "type-fest": "^1.0.2"
-=======
-    "typescript": "^4.2.3",
-    "watch": "^1.0.2"
-  },
-  "devDependencies": {
-    "@types/chai": "^4.2.15",
-    "@types/fs-extra": "^8.1.1",
-    "@types/inquirer": "^7.3.1",
-    "@types/mocha": "^8.2.1",
-    "@types/node": "^10.17.55",
-    "@types/recursive-readdir": "^2.2.0",
-    "@types/tmp": "^0.2.0",
-    "@types/watch": "^1.0.1",
-    "chai": "^4.3.3",
-    "coveralls": "^3.1.0",
-    "gts": "^3.1.0",
-    "mocha": "^8.3.1",
-    "nyc": "^15.1.0",
-    "prettier": "^2.2.1",
-    "tmp": "^0.2.1",
-    "type-fest": "^0.21.2"
->>>>>>> 0c9c773f
   }
 }